#  SNABSuite -- Spiking Neural Architecture Benchmark Suite
#  Copyright (C) 2016  Christoph Jenzen
#
#  This program is free software: you can redistribute it and/or modify
#  it under the terms of the GNU General Public License as published by
#  the Free Software Foundation, either version 3 of the License, or
#  (at your option) any later version.
#
#  This program is distributed in the hope that it will be useful,
#  but WITHOUT ANY WARRANTY; without even the implied warranty of
#  MERCHANTABILITY or FITNESS FOR A PARTICULAR PURPOSE.  See the
#  GNU General Public License for more details.
#
#  You should have received a copy of the GNU General Public License
#  along with this program.  If not, see <http://www.gnu.org/licenses/>.

# CMake version and project metadata
cmake_minimum_required (VERSION 3.2)
project(SNABSuite)

# Enable C++14 support
set(CMAKE_CXX_FLAGS "${CMAKE_CXX_FLAGS} -std=gnu++14")
# Add the local "cmake" directory to the search path
set(CMAKE_MODULE_PATH ${CMAKE_MODULE_PATH} ${CMAKE_SOURCE_DIR}/cmake)

# Include the Cypress library
include(cypress_external)

# Add configuration option for static linking 
set(STATIC_LINKING TRUE CACHE BOOL "True for static linking")

<<<<<<< HEAD
find_package(PythonLibs 3 REQUIRED )

=======
>>>>>>> cc562a04
# Link statically
if(STATIC_LINKING)
	SET(CMAKE_FIND_LIBRARY_SUFFIXES ".a")
	SET(BUILD_SHARED_LIBRARIES OFF)
	if ("${CMAKE_CXX_COMPILER_ID}" STREQUAL "Clang")
        SET(CMAKE_EXE_LINKER_FLAGS "${CMAKE_EXE_LINKER_FLAGS} -static-libstdc++  -Wl,--no-export-dynamic")
        SET(CMAKE_EXE_LINKER_FLAGS_RELEASE "${CMAKE_EXE_LINKER_FLAGS_RELEASE} -s -Wl,--no-export-dynamic")
    else()
        SET(CMAKE_EXE_LINKER_FLAGS "${CMAKE_EXE_LINKER_FLAGS} -static-libstdc++")
        SET(CMAKE_EXE_LINKER_FLAGS_RELEASE "${CMAKE_EXE_LINKER_FLAGS_RELEASE} -s")
    endif()
endif()



# Enable all warnings on MSVC and GCC/Clang/Intel
if("${CMAKE_CXX_COMPILER_ID}" STREQUAL "MSVC")
	if(CMAKE_CXX_FLAGS MATCHES "/W[0-4]")
		string(REGEX REPLACE "/W[0-4]" "/W4" CMAKE_CXX_FLAGS "${CMAKE_CXX_FLAGS}")
	else()
		set(CMAKE_CXX_FLAGS "${CMAKE_CXX_FLAGS} /W4")
	endif()
elseif(("${CMAKE_CXX_COMPILER_ID}" STREQUAL "GNU") OR
		("${CMAKE_CXX_COMPILER_ID}" STREQUAL "Clang") OR
		("${CMAKE_CXX_COMPILER_ID}" STREQUAL "Intel"))
	set(CMAKE_CXX_FLAGS "${CMAKE_CXX_FLAGS} -Wall -Wextra -pedantic")
endif()

# Set a default build type
if(NOT CMAKE_BUILD_TYPE)
	set(CMAKE_BUILD_TYPE "Release" CACHE STRING "Choose the type of build, options are: Debug Release RelWithDebInfo MinSizeRel." FORCE)
endif()

set(SNAB_DEBUG FALSE CACHE BOOL "Enable debug output of SNABs")
if(SNAB_DEBUG)
    add_definitions(-DSNAB_DEBUG)
endif()

enable_testing()

include_directories(source/)

#
# Benchmark basic libraries
#

add_library(benchmark_library
	source/util/read_json
	source/util/spiking_utils
	source/util/utilities
    source/common/benchmark
    source/common/neuron_parameters
    source/common/parameter_sweep
	source/common/snab_base
	source/common/snab_registry
    source/SNABs/activation_curve
    source/SNABs/output_bench
    source/SNABs/refractory_period
    source/SNABs/max_input
    source/SNABs/max_inter_neuron
    source/SNABs/setup_time
    source/SNABs/wta_like
    source/SNABs/mnist/mnist
    source/SNABs/mnist/helper_functions
    source/SNABs/mnist/mnist_mlp
)
target_link_libraries(benchmark_library
    ${CYPRESS_LIBRARY}
)
add_dependencies(benchmark_library cypress_ext)

add_executable(benchmark
    source/exec/snab.cpp
)
add_dependencies(benchmark cypress_ext)

target_link_libraries(benchmark
    benchmark_library
)

add_executable(sweep
    source/exec/snab_sweep.cpp
)
add_dependencies(sweep cypress_ext)

target_link_libraries(sweep
    benchmark_library
)

#
# Copy Matplotlibrc to build directory
# 

configure_file(${CMAKE_CURRENT_SOURCE_DIR}/plot/matplotlibrc ${CMAKE_CURRENT_BINARY_DIR}/matplotlibrc COPYONLY)

#
# Download MNIST dataset
#
function(down_extract NAME)
    if(NOT EXISTS ${CMAKE_BINARY_DIR}/${NAME})
    file(DOWNLOAD http://yann.lecun.com/exdb/mnist/${NAME}.gz ${CMAKE_BINARY_DIR}/${NAME}.gz SHOW_PROGRESS)
    execute_process(COMMAND gunzip ${NAME}.gz)
    endif()
endfunction()

down_extract(train-images-idx3-ubyte)
down_extract(train-labels-idx1-ubyte)
down_extract(t10k-images-idx3-ubyte)
down_extract(t10k-labels-idx1-ubyte)

add_custom_target(link_target ALL COMMAND ${CMAKE_COMMAND} -E create_symlink ${CMAKE_CURRENT_SOURCE_DIR}/bin ${CMAKE_CURRENT_BINARY_DIR}/networks)
#
# Unit tests -- only enable if gtest is present
#
if(${GTEST_FOUND})
	add_subdirectory(test)
endif()<|MERGE_RESOLUTION|>--- conflicted
+++ resolved
@@ -29,11 +29,6 @@
 # Add configuration option for static linking 
 set(STATIC_LINKING TRUE CACHE BOOL "True for static linking")
 
-<<<<<<< HEAD
-find_package(PythonLibs 3 REQUIRED )
-
-=======
->>>>>>> cc562a04
 # Link statically
 if(STATIC_LINKING)
 	SET(CMAKE_FIND_LIBRARY_SUFFIXES ".a")
