--- conflicted
+++ resolved
@@ -14,10 +14,9 @@
 #  You should have received a copy of the GNU General Public License
 #  along with this program.  If not, see <http://www.gnu.org/licenses/>.
 
-<<<<<<< HEAD
-
-find_package(PythonLibs 3 REQUIRED )
-find_package(PythonInterp 3 REQUIRED)
+set(PYTHON_VERSION_MAJOR 3 CACHE STRING "Python version to use, e.g. 2/3")
+find_package(PythonInterp ${PYTHON_VERSION_MAJOR} REQUIRED)
+find_package(PythonLibs ${PYTHON_VERSION_MAJOR} REQUIRED )
 
 include(ExternalProject)
 set(UPDATE_CYPRESS FALSE CACHE BOOL "True for update cypress every time")
@@ -25,7 +24,7 @@
     ExternalProject_Add(cypress_ext
         GIT_REPOSITORY        "https://github.com/hbp-unibi/cypress/"
         GIT_TAG               master
-        CMAKE_ARGS            -DSTATIC_LINKING=${STATIC_LINKING} -DCMAKE_INSTALL_PREFIX:path=<INSTALL_DIR> -DCMAKE_BUILD_TYPE:STRING=${CMAKE_BUILD_TYPE} -DBUILD_TEST_EXAMPLES=False
+        CMAKE_ARGS            -DSTATIC_LINKING=${STATIC_LINKING} -DCMAKE_INSTALL_PREFIX:path=<INSTALL_DIR> -DCMAKE_BUILD_TYPE:STRING=${CMAKE_BUILD_TYPE} -DBUILD_TEST_EXAMPLES=False -DPYTHON_VERSION_MAJOR=${PYTHON_VERSION_MAJOR}
         INSTALL_COMMAND 	  ""
         UPDATE_COMMAND git pull
         EXCLUDE_FROM_ALL      TRUE
@@ -35,28 +34,13 @@
     ExternalProject_Add(cypress_ext
         GIT_REPOSITORY        "https://github.com/hbp-unibi/cypress/"
         GIT_TAG               master
-        CMAKE_ARGS            -DSTATIC_LINKING=${STATIC_LINKING} -DCMAKE_INSTALL_PREFIX:path=<INSTALL_DIR> -DCMAKE_BUILD_TYPE:STRING=${CMAKE_BUILD_TYPE} -DBUILD_TEST_EXAMPLES=False
+        CMAKE_ARGS            -DSTATIC_LINKING=${STATIC_LINKING} -DCMAKE_INSTALL_PREFIX:path=<INSTALL_DIR> -DCMAKE_BUILD_TYPE:STRING=${CMAKE_BUILD_TYPE} -DBUILD_TEST_EXAMPLES=False -DPYTHON_VERSION_MAJOR=${PYTHON_VERSION_MAJOR}
         INSTALL_COMMAND 	  ""
         UPDATE_COMMAND ""
         EXCLUDE_FROM_ALL      TRUE
         BUILD_ALWAYS    FALSE
     )
 endif()
-=======
-set(PYTHON_VERSION_MAJOR 3 CACHE STRING "Python version to use, e.g. 2/3")
-find_package(PythonInterp ${PYTHON_VERSION_MAJOR} REQUIRED)
-find_package(PythonLibs ${PYTHON_VERSION_MAJOR} REQUIRED )
-
-include(ExternalProject)
-ExternalProject_Add(cypress_ext
-    GIT_REPOSITORY        "https://github.com/hbp-unibi/cypress/"
-    GIT_TAG               master
-    UPDATE_COMMAND        git pull
-    CMAKE_ARGS            -DSTATIC_LINKING=${STATIC_LINKING} -DCMAKE_INSTALL_PREFIX:path=<INSTALL_DIR> -DCMAKE_BUILD_TYPE:STRING=${CMAKE_BUILD_TYPE} -DBUILD_TEST_EXAMPLES=False -DBUILD_TEST_EXAMPLES=False -DPYTHON_VERSION_MAJOR=${PYTHON_VERSION_MAJOR}
-    INSTALL_COMMAND 	  ""
-    EXCLUDE_FROM_ALL      1
-)
->>>>>>> cc562a04
 
 ExternalProject_Get_Property(cypress_ext SOURCE_DIR BINARY_DIR)
 
