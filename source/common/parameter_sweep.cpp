--- conflicted
+++ resolved
@@ -226,12 +226,8 @@
     : m_backend(backend)
 {
 	std::string snab_name = config["snab_name"];
-<<<<<<< HEAD
-    m_file_name = config["out_file_name"].empty() ? "" : config["out_file_name"];
-	m_sweep_config = extract_backend(config, m_backend);
-=======
+	m_file_name = config["out_file_name"].empty() ? "" : config["out_file_name"];
 	m_sweep_config = extract_backend(config["config"], m_backend);
->>>>>>> 1dda9c62
 	// Get the correct SNAB
 	auto snab_vec = snab_registry(m_backend, bench_index);
 	for (auto i : snab_vec) {
