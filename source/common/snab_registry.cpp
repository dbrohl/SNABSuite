/*
 *  SNABSuite - Spiking Neural Architecture Benchmark Suite
 *  Copyright (C) 2016  Christoph Jenzen
 *
 *  This program is free software: you can redistribute it and/or modify
 *  it under the terms of the GNU General Public License as published by
 *  the Free Software Foundation, either version 3 of the License, or
 *  (at your option) any later version.
 *
 *  This program is distributed in the hope that it will be useful,
 *  but WITHOUT ANY WARRANTY; without even the implied warranty of
 *  MERCHANTABILITY or FITNESS FOR A PARTICULAR PURPOSE.  See the
 *  GNU General Public License for more details.
 *
 *  You should have received a copy of the GNU General Public License
 *  along with this program.  If not, see <http://www.gnu.org/licenses/>.
 */

#include <cypress/cypress.hpp>  // Avoid a warning
#include <memory>
#include <string>
#include <vector>

#include "SNABs/activation_curve.hpp"
#include "SNABs/binam.hpp"
#include "SNABs/max_input.hpp"
#include "SNABs/max_inter_neuron.hpp"
#include "SNABs/mnist/mnist.hpp"
#include "SNABs/output_bench.hpp"
#include "SNABs/refractory_period.hpp"
#include "SNABs/setup_time.hpp"
#include "SNABs/slam.hpp"
#include "SNABs/sudoku.hpp"
#include "SNABs/wta_like.hpp"
#include "common/snab_base.hpp"
#include "common/snab_registry.hpp"

namespace SNAB {
std::vector<std::shared_ptr<SNABBase>> snab_registry(std::string backend,
                                                     size_t bench_index)
{
	std::vector<std::shared_ptr<SNABBase>> vec = {
	    std::make_shared<OutputFrequencySingleNeuron>(
	        OutputFrequencySingleNeuron(backend, bench_index)),
	    std::make_shared<OutputFrequencySingleNeuron2>(
	        OutputFrequencySingleNeuron2(backend, bench_index)),
	    std::make_shared<OutputFrequencyMultipleNeurons>(
	        OutputFrequencyMultipleNeurons(backend, bench_index)),
	    std::make_shared<RefractoryPeriod>(
	        RefractoryPeriod(backend, bench_index)),
	    std::make_shared<MaxInputOneToOne>(
	        MaxInputOneToOne(backend, bench_index)),
	    std::make_shared<MaxInputAllToAll>(
	        MaxInputAllToAll(backend, bench_index)),
	    std::make_shared<MaxInputFixedOutConnector>(
	        MaxInputFixedOutConnector(backend, bench_index)),
	    std::make_shared<MaxInputFixedInConnector>(
	        MaxInputFixedInConnector(backend, bench_index)),
	    std::make_shared<SingleMaxFreqToGroup>(
	        SingleMaxFreqToGroup(backend, bench_index)),
	    std::make_shared<GroupMaxFreqToGroup>(
	        GroupMaxFreqToGroup(backend, bench_index)),
	    std::make_shared<GroupMaxFreqToGroupAllToAll>(
	        GroupMaxFreqToGroupAllToAll(backend, bench_index)),
	    std::make_shared<GroupMaxFreqToGroupProb>(
	        GroupMaxFreqToGroupProb(backend, bench_index)),
	    std::make_shared<SetupTimeOneToOne>(
	        SetupTimeOneToOne(backend, bench_index)),
	    std::make_shared<SetupTimeAllToAll>(
	        SetupTimeAllToAll(backend, bench_index)),
	    std::make_shared<SetupTimeRandom>(
	        SetupTimeRandom(backend, bench_index)),
	    std::make_shared<SimpleWTA>(SimpleWTA(backend, bench_index)),
	    std::make_shared<LateralInhibWTA>(
	        LateralInhibWTA(backend, bench_index)),
	    std::make_shared<MirrorInhibWTA>(MirrorInhibWTA(backend, bench_index)),
	    std::make_shared<WeightDependentActivation>(
	        WeightDependentActivation(backend, bench_index)),
	    std::make_shared<RateBasedWeightDependentActivation>(
	        RateBasedWeightDependentActivation(backend, bench_index)),
	    std::make_shared<MnistSpikey>(MnistSpikey(backend, bench_index)),
	    std::make_shared<MnistNAS63>(MnistNAS63(backend, bench_index)),
	    std::make_shared<MnistNAS129>(MnistNAS129(backend, bench_index)),
	    std::make_shared<MnistNAStop>(MnistNAStop(backend, bench_index)),
	    std::make_shared<MnistDiehl>(MnistDiehl(backend, bench_index)),
	    std::make_shared<MnistITLLastLayer>(
	        MnistITLLastLayer(backend, bench_index)),
<<<<<<< HEAD
	    std::make_shared<MnistITL>(
	        MnistITL(backend, bench_index)),
	    std::make_shared<MnistSpikeyTTFS>(
	        MnistSpikeyTTFS(backend, bench_index)),
	    std::make_shared<MnistDiehlTTFS>(
	        MnistDiehlTTFS(backend, bench_index)),
	    std::make_shared<MnistITLTTFS>(
	        MnistITLTTFS(backend, bench_index)),
=======
	    std::make_shared<MnistITL>(MnistITL(backend, bench_index)),
	    std::make_shared<BiNAM>(BiNAM(backend, bench_index)),
	    std::make_shared<BiNAM_pop>(BiNAM_pop(backend, bench_index)),
	    std::make_shared<BiNAM_burst>(BiNAM_burst(backend, bench_index)),
	    std::make_shared<BiNAM_pop_burst>(
	        BiNAM_pop_burst(backend, bench_index)),
	    std::make_shared<SpikingSudoku>(
	        SpikingSudoku(backend, bench_index)),
	    std::make_shared<SpikingSudokuSinglePop>(
	        SpikingSudokuSinglePop(backend, bench_index)),
	    std::make_shared<SpikingSudokuMirrorInhib>(
	        SpikingSudokuMirrorInhib(backend, bench_index)),
	    std::make_shared<SpikingSlam>(
	        SpikingSlam(backend, bench_index)),
>>>>>>> c20cd075
	};
	return vec;
}
}  // namespace SNAB<|MERGE_RESOLUTION|>--- conflicted
+++ resolved
@@ -85,7 +85,6 @@
 	    std::make_shared<MnistDiehl>(MnistDiehl(backend, bench_index)),
 	    std::make_shared<MnistITLLastLayer>(
 	        MnistITLLastLayer(backend, bench_index)),
-<<<<<<< HEAD
 	    std::make_shared<MnistITL>(
 	        MnistITL(backend, bench_index)),
 	    std::make_shared<MnistSpikeyTTFS>(
@@ -94,8 +93,6 @@
 	        MnistDiehlTTFS(backend, bench_index)),
 	    std::make_shared<MnistITLTTFS>(
 	        MnistITLTTFS(backend, bench_index)),
-=======
-	    std::make_shared<MnistITL>(MnistITL(backend, bench_index)),
 	    std::make_shared<BiNAM>(BiNAM(backend, bench_index)),
 	    std::make_shared<BiNAM_pop>(BiNAM_pop(backend, bench_index)),
 	    std::make_shared<BiNAM_burst>(BiNAM_burst(backend, bench_index)),
@@ -109,7 +106,6 @@
 	        SpikingSudokuMirrorInhib(backend, bench_index)),
 	    std::make_shared<SpikingSlam>(
 	        SpikingSlam(backend, bench_index)),
->>>>>>> c20cd075
 	};
 	return vec;
 }
