--- conflicted
+++ resolved
@@ -71,8 +71,6 @@
 	std::vector<std::string> bench_index_str{"Single Core/Smallest Network",
 	                                         "Single Chip", "Small System",
 	                                         "Large System"};
-<<<<<<< HEAD
-=======
 
 	/**
 	 * Check if benchmark should be repeated + averaged
@@ -82,7 +80,7 @@
 		if (config.count("repeat") > 0) {
 			size_t rep = config["repeat"].get<size_t>();
 			if (rep) {
-                // Zero = do not repeat = 1
+				// Zero = do not repeat = 1
 				return rep;
 			}
 		}
@@ -94,7 +92,6 @@
 	 */
 	cypress::Json merge_repeat_results(
 	    const std::vector<cypress::Json> &results);
->>>>>>> 1dda9c62
 
 public:
 	/**
@@ -111,16 +108,7 @@
 			    (benchmark == "all" || benchmark == i->snab_name())) {
 				global_logger().info("SNABSuite",
 				                     "Executing " + i->snab_name());
-<<<<<<< HEAD
-				i->build();
-				i->run();
-				results.push_back({{"model", i->snab_name()},
-				                   {"timestamp", timestamp()},
-				                   {"task", bench_index_str[bench_index]},
-				                   {"results", i->evaluate_json()}});
-				// Clear memory
-				i.reset();
-=======
+
 				size_t repeat = check_for_repeat(i->get_config());
 				if (repeat == 1) {
 					i->build();
@@ -129,6 +117,8 @@
 					                   {"timestamp", timestamp()},
 					                   {"task", bench_index_str[bench_index]},
 					                   {"results", i->evaluate_json()}});
+					// Clear memory
+					i.reset();
 				}
 				else {
 					std::vector<cypress::Json> repeat_results;
@@ -142,8 +132,9 @@
 					     {"timestamp", timestamp()},
 					     {"task", bench_index_str[bench_index]},
 					     {"results", merge_repeat_results(repeat_results)}});
+					// Clear memory
+					i.reset();
 				}
->>>>>>> 1dda9c62
 			}
 		}
 		std::cout << results.dump(4) << std::endl;
