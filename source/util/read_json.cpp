--- conflicted
+++ resolved
@@ -50,16 +50,11 @@
 		std::string simulator =
 		    Utilities::split(Utilities::split(backend, '=')[0], '.').back();
 		if (config.find(simulator) == config.end()) {
-<<<<<<< HEAD
-			if (backend == "genn_gpu") {
-				return read_config(name, "genn");
-=======
 			if (simulator == "genn_gpu") {
 				simulator = "genn";
 				if (config.find(simulator) != config.end()) {
 					return config[simulator];
 				}
->>>>>>> 1dda9c62
 			}
 			global_logger().warn("SNABSuite",
 			                     "Could not find any config for " + simulator +
