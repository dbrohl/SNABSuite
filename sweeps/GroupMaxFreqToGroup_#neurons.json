--- conflicted
+++ resolved
@@ -1,24 +1,11 @@
 {
     "snab_name": "GroupMaxFreqToGroup",
-<<<<<<< HEAD
-    "spikey": {
-        "#neurons": [1,192,100]
-    },
-    "spinnaker": {
-        "#neurons": [1,7905,100]
-    },
-    "nest": {
-        "#neurons": [1,4000,100]
-    },
-    "nmpm1": {
-        "#neurons": [1,60,60]
-=======
     "config": {
         "spikey": {
             "#neurons": [1,192,100]
         },
         "spinnaker": {
-            "#neurons": [1,4000,100]
+            "#neurons": [1,7905,100]
         },
         "nest": {
             "#neurons": [1,4000,100]
@@ -26,6 +13,5 @@
         "nmpm1": {
             "#neurons": [1,60,60]
         }
->>>>>>> 1dda9c62
     }
 }