{
	"snab_name" : "MnistITL",
	"spikey" : {
		"learn_rate" : [0.0001, 0.1,25],
		"train_data" : true,
		"epochs": 5,
		"images": 100,
		"batchsize": 100
	},
<<<<<<< HEAD
        "nmpm1" : {
=======
        "nest" : {
>>>>>>> c44ace7b
                "learn_rate" : [0.0001, 0.1,25],
                "train_data" : true,
                "epochs": 5,
                "images": 100,
                "batchsize": 100
        }
<<<<<<< HEAD

=======
>>>>>>> c44ace7b
}<|MERGE_RESOLUTION|>--- conflicted
+++ resolved
@@ -7,19 +7,18 @@
 		"images": 100,
 		"batchsize": 100
 	},
-<<<<<<< HEAD
-        "nmpm1" : {
-=======
-        "nest" : {
->>>>>>> c44ace7b
-                "learn_rate" : [0.0001, 0.1,25],
-                "train_data" : true,
-                "epochs": 5,
-                "images": 100,
-                "batchsize": 100
-        }
-<<<<<<< HEAD
-
-=======
->>>>>>> c44ace7b
+	"nmpm1" : {
+		"learn_rate" : [0.0001, 0.1,25],
+		"train_data" : true,
+		"epochs": 5,
+		"images": 100,
+		"batchsize": 100
+	},
+	"nest" : {
+		"learn_rate" : [0.0001, 0.1,25],
+		"train_data" : true,
+		"epochs": 5,
+		"images": 100,
+		"batchsize": 100
+	}
 }