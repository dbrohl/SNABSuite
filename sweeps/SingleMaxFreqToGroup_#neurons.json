--- conflicted
+++ resolved
@@ -1,24 +1,11 @@
 {
     "snab_name": "SingleMaxFreqToGroup",
-<<<<<<< HEAD
-    "spikey": {
-        "#neurons": [1,383,100]
-    },
-    "spinnaker": {
-        "#neurons": [1,15810,100]
-    },
-    "nest": {
-        "#neurons": [1,4000,100]
-    },
-    "nmpm1": {
-        "#neurons": [1,70,70]
-=======
     "config": {
         "spikey": {
             "#neurons": [1,383,100]
         },
         "spinnaker": {
-            "#neurons": [1,4000,100]
+            "#neurons": [1,15810,100]
         },
         "nest": {
             "#neurons": [1,4000,100]
@@ -26,6 +13,5 @@
         "nmpm1": {
             "#neurons": [1,70,70]
         }
->>>>>>> 1dda9c62
     }
 }