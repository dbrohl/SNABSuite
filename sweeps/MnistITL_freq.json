--- conflicted
+++ resolved
@@ -7,19 +7,18 @@
 		"images": 100,
 		"batchsize": 100
 	},
-<<<<<<< HEAD
-        "nmpm1" : {
-=======
+	"nmpm1" : {
+		"max_freq" : [10, 150,20],
+		"train_data" : true,
+		"epochs": 5,
+		"images": 100,
+		"batchsize": 100
+    },
 	"nest" : {
->>>>>>> c44ace7b
-                "max_freq" : [10, 150,20],
-                "train_data" : true,
-                "epochs": 5,
-                "images": 100,
-                "batchsize": 100
-        }
-<<<<<<< HEAD
-
-=======
->>>>>>> c44ace7b
+		"max_freq" : [10, 150,20],
+		"train_data" : true,
+		"epochs": 5,
+		"images": 100,
+		"batchsize": 100
+    }
 }