#!/usr/bin/env python
# -*- coding: utf-8 -*-

#   SNABSuite -- Spiking Neural Architecture Benchmark Suite
#   Copyright (C) 2017 Christoph Jenzen
#
#   This program is free software: you can redistribute it and/or modify
#   it under the terms of the GNU General Public License as published by
#   the Free Software Foundation, either version 3 of the License, or
#   (at your option) any later version.
#
#   This program is distributed in the hope that it will be useful,
#   but WITHOUT ANY WARRANTY; without even the implied warranty of
#   MERCHANTABILITY or FITNESS FOR A PARTICULAR PURPOSE.  See the
#   GNU General Public License for more details.
#
#   You should have received a copy of the GNU General Public License
#   along with this program.  If not, see <http://www.gnu.org/licenses/>

"""
Plots data from one dimensional sweeps
"""
import argparse

parser = argparse.ArgumentParser(description='Plot one-dimensional graphs')

# Optional arguments
parser.add_argument("-nx", help="normalize x-values",  action="store_true")
parser.add_argument("-ny", help="normalize y-values", action="store_true")
parser.add_argument("--ymin", type=float, help="minimal y-value")
parser.add_argument("--ymax", type=float, help="maximal y-value")
parser.add_argument(
    "-ys", type=int, help="Column of std-deviation of y-values")
parser.add_argument("-x", type=int, help="Column of x-values", default=0)
parser.add_argument("-s", type=str, help="Name of the simulator", default="")
parser.add_argument("-o", type=str, help="Output filename", default="")

# Required Parameters
parser.add_argument("-y", type=int, required=True, help="Column of y-values")
parser.add_argument("files", metavar="files", nargs='+', help="files to plot")

args = parser.parse_args()


import numpy as np
import matplotlib.pyplot as plt
import matplotlib.colorbar
import sys
import os

from dim_labels import *


def cm2inch(value):
    return value / 2.54


def plot_measure(ax, xs, ys, ys_std, color, simulator, xlabel, ylabel,
                 ys_ref=None, first=True, ymin=None, ymax=None):

    ax.plot(xs, ys, color=color, lw=1.0, zorder=1, label=simulator)

    if ys_std is not None:
        ax.plot(xs, ys - ys_std, lw=0.5,
                linestyle=':', color=color, zorder=0)
        ax.plot(xs, ys + ys_std, lw=0.5,
                linestyle=':', color=color, zorder=0)

    ax.set_xlabel(xlabel)
    ax.set_ylabel(ylabel)
    if (ymin is None) and (ymax is None):
        ax.autoscale_view()
    elif ymax is None:
        ax.set_ylim(bottom=ymin)
    elif ymin is None:
        ax.set_ylim(top=ymax)
    else:
        ax.set_ylim(bottom=ymin, top=ymax)


def normalize(data, norm):
    for i in xrange(0, len(data)):
        data[i] = data[i] / norm


def get_max(data):
    idcs = np.isfinite(data)
    return np.max(data[np.isfinite(data)])


def get_min(data):
    idcs = np.isfinite(data)
    return np.min(data[np.isfinite(data)])

fig = plt.figure(figsize=(cm2inch(12), cm2inch(6.0)))
ax = fig.add_subplot(111)

for target_file in args.files:
    results = np.genfromtxt(target_file, delimiter=',', names=True)
    keys = results.dtype.names
    data = np.zeros((results.shape[0], len(keys)))
    for i in xrange(0, len(results)):
        data[i] = np.array(list(results[i]))

    xs = np.array(data[:, args.x])
    ys = np.array(data[:, args.y])
    ys_dev = None
    if args.ys:
        ys_dev = np.array(data[:, args.ys])

    xlabel = DIM_LABELS[keys[args.x]]
    ylabel = DIM_LABELS[keys[args.y]]
    if args.nx:
        normalize(xs, np.abs(get_max(xs)))
        xlabel = xlabel + " (normalized)"

    if args.ny:
        ylabel = ylabel + " (normalized)"
        max = get_max(np.abs(ys))
        normalize(ys, max)
        if args.ys:
            normalize(ys_dev, max)
    simulator = target_file.split('_')[-1].split('.csv')[0].split('.')[-1]
    if args.s != "":
        simulator = args.s
    plot_measure(ax, xs, ys, ys_dev, color=SIMULATOR_COLORS[simulator],
                 simulator=SIMULATOR_LABELS[simulator], xlabel=xlabel,
                 ylabel=ylabel, ymin=args.ymin, ymax=args.ymax)

if not os.path.exists("images"):
    os.mkdir("images")
ax.legend(loc='lower center', bbox_to_anchor=(0.5, 1.05),
          ncol=4)
<<<<<<< HEAD

if args.files[-1].split('/')[-2]:
    if not os.path.exists("images/" + args.files[-1].split('/')[-2]):
        os.mkdir("images/" + args.files[-1].split('/')[-2])
    if args.files[-1].split('/')[-1].split('_')[1] != "max":
        fig.savefig("images/" + args.files[-1].split('/')[-2] + "/" + args.files[-1].split(
            '/')[-1].split('_')[0] + ".pdf", format='pdf', bbox_inches='tight')
    else:
        fig.savefig("images/" + args.files[-1].split('/')[-2] + "/" + args.files[-1].split(
            '/')[-1].split('_')[0] + "_max.pdf", format='pdf', bbox_inches='tight')
else:
    fig.savefig("images/" + args.files[-1].split('/')[-1].split('_')
                [0] + ".pdf", format='pdf', bbox_inches='tight')
    
=======
if args.o == "":
    if args.files[-1].split('/')[-2]:
        if not os.path.exists("images/" + args.files[-1].split('/')[-2]):
            os.mkdir("images/" + args.files[-1].split('/')[-2])
        fig.savefig("images/" + args.files[-1].split('/')[-2] + "/" + args.files[-1].split(
            '/')[-1].split('_')[0] + ".pdf", format='pdf', bbox_inches='tight')
    else:
        fig.savefig("images/" + args.files[-1].split('/')[-1].split('_')
                    [0] + ".pdf", format='pdf', bbox_inches='tight')
else: 
    fig.savefig(args.o, format='pdf', bbox_inches='tight')
>>>>>>> 58b9e95f
<|MERGE_RESOLUTION|>--- conflicted
+++ resolved
@@ -131,31 +131,19 @@
     os.mkdir("images")
 ax.legend(loc='lower center', bbox_to_anchor=(0.5, 1.05),
           ncol=4)
-<<<<<<< HEAD
 
-if args.files[-1].split('/')[-2]:
-    if not os.path.exists("images/" + args.files[-1].split('/')[-2]):
-        os.mkdir("images/" + args.files[-1].split('/')[-2])
-    if args.files[-1].split('/')[-1].split('_')[1] != "max":
-        fig.savefig("images/" + args.files[-1].split('/')[-2] + "/" + args.files[-1].split(
-            '/')[-1].split('_')[0] + ".pdf", format='pdf', bbox_inches='tight')
-    else:
-        fig.savefig("images/" + args.files[-1].split('/')[-2] + "/" + args.files[-1].split(
-            '/')[-1].split('_')[0] + "_max.pdf", format='pdf', bbox_inches='tight')
-else:
-    fig.savefig("images/" + args.files[-1].split('/')[-1].split('_')
-                [0] + ".pdf", format='pdf', bbox_inches='tight')
-    
-=======
 if args.o == "":
     if args.files[-1].split('/')[-2]:
         if not os.path.exists("images/" + args.files[-1].split('/')[-2]):
             os.mkdir("images/" + args.files[-1].split('/')[-2])
-        fig.savefig("images/" + args.files[-1].split('/')[-2] + "/" + args.files[-1].split(
-            '/')[-1].split('_')[0] + ".pdf", format='pdf', bbox_inches='tight')
+        if args.files[-1].split('/')[-1].split('_')[1] != "max":
+            fig.savefig("images/" + args.files[-1].split('/')[-2] + "/" + args.files[-1].split(
+                '/')[-1].split('_')[0] + ".pdf", format='pdf', bbox_inches='tight')
+        else:
+            fig.savefig("images/" + args.files[-1].split('/')[-2] + "/" + args.files[-1].split(
+                '/')[-1].split('_')[0] + "_max.pdf", format='pdf', bbox_inches='tight')
     else:
         fig.savefig("images/" + args.files[-1].split('/')[-1].split('_')
                     [0] + ".pdf", format='pdf', bbox_inches='tight')
 else: 
-    fig.savefig(args.o, format='pdf', bbox_inches='tight')
->>>>>>> 58b9e95f
+    fig.savefig(args.o, format='pdf', bbox_inches='tight')