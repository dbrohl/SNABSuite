#!/usr/bin/env python
# -*- coding: utf-8 -*-

#   SNABSuite -- Spiking Neural Architecture Benchmark Suite
#   Copyright (C) 2017 Christoph Jenzen
#
#   This program is free software: you can redistribute it and/or modify
#   it under the terms of the GNU General Public License as published by
#   the Free Software Foundation, either version 3 of the License, or
#   (at your option) any later version.
#
#   This program is distributed in the hope that it will be useful,
#   but WITHOUT ANY WARRANTY; without even the implied warranty of
#   MERCHANTABILITY or FITNESS FOR A PARTICULAR PURPOSE.  See the
#   GNU General Public License for more details.
#
#   You should have received a copy of the GNU General Public License
#   along with this program.  If not, see <http://www.gnu.org/licenses/>

"""
Plots data from one dimensional sweeps
"""
from __future__ import division
from builtins import range
<<<<<<< HEAD
=======
from past.utils import old_div
>>>>>>> cc562a04
import argparse

parser = argparse.ArgumentParser(description='Plot one-dimensional graphs')

# Optional arguments
parser.add_argument("-nx", help="normalize x-values",  action="store_true")
parser.add_argument("-ny", help="normalize y-values", action="store_true")
parser.add_argument("--ymin", type=float, help="minimal y-value")
parser.add_argument("--ymax", type=float, help="maximal y-value")
parser.add_argument(
    "-ys", type=int, help="Column of std-deviation of y-values")
parser.add_argument("-x", type=int, help="Column of x-values", default=0)
parser.add_argument("-s", type=str, help="Name of the simulator", default="")
parser.add_argument("-o", type=str, help="Output filename", default="")

# Required Parameters
parser.add_argument("-y", type=int, required=True, help="Column of y-values")
parser.add_argument("files", metavar="files", nargs='+', help="files to plot")

args = parser.parse_args()


import numpy as np
import matplotlib.pyplot as plt
import matplotlib.colorbar
import sys
import os

from dim_labels import *


def cm2inch(value):
    return value / 2.54


def plot_measure(ax, xs, ys, ys_std, color, simulator, xlabel, ylabel,
                 ys_ref=None, first=True, ymin=None, ymax=None):

    ax.plot(xs, ys, color=color, lw=1.0, zorder=1, label=simulator)

    if ys_std is not None:
        ax.plot(xs, ys - ys_std, lw=0.5,
                linestyle=':', color=color, zorder=0)
        ax.plot(xs, ys + ys_std, lw=0.5,
                linestyle=':', color=color, zorder=0)

    ax.set_xlabel(xlabel)
    ax.set_ylabel(ylabel)
    if (ymin is None) and (ymax is None):
        ax.autoscale_view()
    elif ymax is None:
        ax.set_ylim(bottom=ymin)
    elif ymin is None:
        ax.set_ylim(top=ymax)
    else:
        ax.set_ylim(bottom=ymin, top=ymax)


def normalize(data, norm):
    for i in range(0, len(data)):
<<<<<<< HEAD
        data[i] = data[i] / norm
=======
        data[i] = old_div(data[i], norm)
>>>>>>> cc562a04


def get_max(data):
    idcs = np.isfinite(data)
    return np.max(data[np.isfinite(data)])


def get_min(data):
    idcs = np.isfinite(data)
    return np.min(data[np.isfinite(data)])

fig = plt.figure(figsize=(cm2inch(12), cm2inch(6.0)))
ax = fig.add_subplot(111)

for target_file in args.files:
    results = np.genfromtxt(target_file, delimiter=',', names=True)
    keys = results.dtype.names
    data = np.zeros((results.shape[0], len(keys)))
    for i in range(0, len(results)):
        data[i] = np.array(list(results[i]))

    xs = np.array(data[:, args.x])
    ys = np.array(data[:, args.y])
    ys_dev = None
    if args.ys:
        ys_dev = np.array(data[:, args.ys])

    try:
        xlabel = DIM_LABELS[keys[args.x]]
        ylabel = DIM_LABELS[keys[args.y]]
    except:
        xlabel = ""
        ylabel = ""
    if args.nx:
        normalize(xs, np.abs(get_max(xs)))
        xlabel = xlabel + " (normalized)"

    if args.ny:
        ylabel = ylabel + " (normalized)"
        max = get_max(np.abs(ys))
        normalize(ys, max)
        if args.ys:
            normalize(ys_dev, max)
    simulator = target_file.split('_')[-1].split('.csv')[0].split('.')[-1]
    if args.s != "":
        simulator = args.s
    plot_measure(ax, xs, ys, ys_dev, color=SIMULATOR_COLORS[simulator],
                 simulator=SIMULATOR_LABELS[simulator], xlabel=xlabel,
                 ylabel=ylabel, ymin=args.ymin, ymax=args.ymax)

if not os.path.exists("images"):
    os.mkdir("images")
ax.legend(loc='lower center', bbox_to_anchor=(0.5, 1.05),
          ncol=4)

if args.o == "":
    if args.files[-1].split('/')[-2]:
        if not os.path.exists("images/" + args.files[-1].split('/')[-2]):
            os.mkdir("images/" + args.files[-1].split('/')[-2])
        if args.files[-1].split('/')[-1].split('_')[1] != "max":
            fig.savefig("images/" + args.files[-1].split('/')[-2] + "/" + args.files[-1].split(
                '/')[-1].split('_')[0] + ".pdf", format='pdf', bbox_inches='tight')
        else:
            fig.savefig("images/" + args.files[-1].split('/')[-2] + "/" + args.files[-1].split(
                '/')[-1].split('_')[0] + "_max.pdf", format='pdf', bbox_inches='tight')
    else:
        fig.savefig("images/" + args.files[-1].split('/')[-1].split('_')
                    [0] + ".pdf", format='pdf', bbox_inches='tight')
else: 
    fig.savefig(args.o, format='pdf', bbox_inches='tight')<|MERGE_RESOLUTION|>--- conflicted
+++ resolved
@@ -22,10 +22,7 @@
 """
 from __future__ import division
 from builtins import range
-<<<<<<< HEAD
-=======
 from past.utils import old_div
->>>>>>> cc562a04
 import argparse
 
 parser = argparse.ArgumentParser(description='Plot one-dimensional graphs')
@@ -86,11 +83,7 @@
 
 def normalize(data, norm):
     for i in range(0, len(data)):
-<<<<<<< HEAD
-        data[i] = data[i] / norm
-=======
         data[i] = old_div(data[i], norm)
->>>>>>> cc562a04
 
 
 def get_max(data):
