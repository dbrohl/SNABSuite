#!/usr/bin/env python
# -*- coding: utf-8 -*-

#   SNABSuite -- Spiking Neural Architecture Benchmark Suite
#   Copyright (C) 2017 Andreas Stöckel, Christoph Jenzen
#
#   This program is free software: you can redistribute it and/or modify
#   it under the terms of the GNU General Public License as published by
#   the Free Software Foundation, either version 3 of the License, or
#   (at your option) any later version.
#
#   This program is distributed in the hope that it will be useful,
#   but WITHOUT ANY WARRANTY; without even the implied warranty of
#   MERCHANTABILITY or FITNESS FOR A PARTICULAR PURPOSE.  See the
#   GNU General Public License for more details.
#
#   You should have received a copy of the GNU General Public License
#   along with this program.  If not, see <http://www.gnu.org/licenses/>

"""
Plots data for two dimensional sweeps
"""
from __future__ import division

from builtins import range
<<<<<<< HEAD
=======
from past.utils import old_div
>>>>>>> cc562a04
import argparse

parser = argparse.ArgumentParser(description='Plot two-dimensional images')

# Optional arguments
parser.add_argument("--zmin", type=float, help="minimal z-value")
parser.add_argument("--zmax", type=float, help="maximal z-value")
parser.add_argument(
    "-nl", type=int, help="Number of levels/ticks in z", default=11)
parser.add_argument("-q", help="qualitative Colormap",  action="store_true")
parser.add_argument("-c", help="draw contour lines",  action="store_true")


# Required Parameters
parser.add_argument("-z", type=int, required=True, help="Column of z-values")
parser.add_argument("files", metavar="Files", nargs='+',  help="files to plot")

args = parser.parse_args()

import numpy as np
import matplotlib.pyplot as plt
import matplotlib.colorbar
import sys
import os
from dim_labels import *


def cm2inch(value):
    return value / 2.54


def round_to_divisable(value, divisable):
    if value == 0:
        return 0
    temp = np.abs(value)
    a = 0
    while temp < divisable:
        temp *= 10.0
        a += 1
    if temp % divisable == 0:
        return value
    res = old_div((temp - (temp % divisable) + divisable), (10.0**a))
    if value < 0:
        return -res
    return res


def plot_measure2d(xs, ys, zs, xlabel, ylabel, zlabel="", zmin=None,
                   zmax=None, qualitative=False, contour=True, title=None):
    fig = plt.figure(figsize=(cm2inch(5.5), cm2inch(5.5)))
    
    ax1 = fig.add_axes([0.0, 0.25, 1.0, 0.85])
    if title is not None:
        plt.title(title)
    ax2 = fig.add_axes([0.0, 0.0, 1.0, 0.05])
    

    _, steps_x = np.unique(xs, return_counts=True)
    _, steps_y = np.unique(ys, return_counts=True)
    steps_x = np.max(steps_x)
    steps_y = np.max(steps_y)
    xs = xs.reshape((steps_y, steps_x))
    ys = ys.reshape((steps_y, steps_x))
    zs = zs.reshape((steps_y, steps_x))
    zs = zs.transpose()

    # Auto-scale
    idcs = np.isfinite(zs)
    if np.sum(idcs) == 0:
        return
    if zmin is None:
        zmin = np.min(zs[idcs])
        if 0 < zmin < 1:
            zmin = 0
        else:
            zmin = int(zmin)
    if zmax is None:
        zmax = round_to_divisable(np.max(zs[idcs]), args.nl - 1)
        if zmin > 0:
        	zmax = zmax + zmin
        if 0 < zmax < 1:
            zmax = 1

    # Select the colormap
    if qualitative:
        cmap = plt.cm.rainbow
    else:
        #cmap = plt.cm.Purples
        # if zmin < 0.0:
        cmap = plt.cm.PuOr
    cmap.set_bad('black', 1.)

    extent = (np.min(xs), np.max(xs), np.min(ys), np.max(ys))
    ax1.imshow(zs, aspect='auto', origin='lower', extent=extent, cmap=cmap,
               vmin=zmin, vmax=zmax, interpolation="none")

    levels = np.linspace(zmin, zmax, args.nl)
    zs = zs.transpose()
    if contour:
        CS2 = ax1.contour(xs, ys, zs, levels, linewidths=0.25,
                          colors='k', vmin=zmin, vmax=zmax)
    ax1.grid(color='black', linestyle=':', linewidth=0.25)
    ax1.set_xlabel(xlabel)
    ax1.set_ylabel(ylabel)
    cbar = matplotlib.colorbar.ColorbarBase(ax2, cmap=cmap,
                                            orientation='horizontal', ticks=levels,
                                            norm=matplotlib.colors.Normalize(zmin, zmax))
    cbar.set_label(zlabel)
    return fig


if not os.path.exists("images"):
    os.mkdir("images")

for target_file in args.files:
    simulator = target_file.split('_')[-1].split('.csv')[0]
    experiment = target_file.split('/')[-1].split(simulator)[0]

    #import data
    results = np.genfromtxt(target_file, delimiter=',', names=True)
    keys = results.dtype.names
    data = np.zeros((results.shape[0], len(keys)))
    for i in range(0, len(results)):
        data[i] = np.array(list(results[i]))

    fig = plot_measure2d(data[:, 0], data[:, 1], data[:, args.z],
                         xlabel=get_label(keys[0]), ylabel=get_label(keys[1]),
                         zlabel=get_label(keys[args.z]), zmin=args.zmin,
                         zmax=args.zmax, qualitative=args.q, contour=args.c,
                         title=SIMULATOR_LABELS[simulator])

    if target_file.split('/')[-2]:
        if not os.path.exists("images/" + target_file.split('/')[-2]):
            os.mkdir("images/" + target_file.split('/')[-2])
        fig.savefig("images/" + target_file.split('/')[-2] + "/" +
                    experiment + simulator + ".pdf", format='pdf',
                    bbox_inches='tight')
    else:
        fig.savefig("images/" + experiment + simulator + ".pdf", format='pdf',
                    bbox_inches='tight')<|MERGE_RESOLUTION|>--- conflicted
+++ resolved
@@ -23,10 +23,7 @@
 from __future__ import division
 
 from builtins import range
-<<<<<<< HEAD
-=======
 from past.utils import old_div
->>>>>>> cc562a04
 import argparse
 
 parser = argparse.ArgumentParser(description='Plot two-dimensional images')
